// Authors: Ryan Hollis (ryanh@)

// The purpose of StreamFileBuilder and StreamFile is to allow streamed writing of XLSX files.
// Directions:
// 1. Create a StreamFileBuilder with NewStreamFileBuilder() or NewStreamFileBuilderForPath().
// 2. Add the sheets and their first row of data by calling AddSheet().
// 3. Call Build() to get a StreamFile. Once built, all functions on the builder will return an error.
// 4. Write to the StreamFile with Write(). Writes begin on the first sheet. New rows are always written and flushed
// to the io. All rows written to the same sheet must have the same number of cells as the header provided when the sheet
// was created or an error will be returned.
// 5. Call NextSheet() to proceed to the next sheet. Once NextSheet() is called, the previous sheet can not be edited.
// 6. Call Close() to finish.

// Directions for using custom styles and different data types:
// 1. Create a StreamFileBuilder with NewStreamFileBuilder() or NewStreamFileBuilderForPath().
// 2. Use MakeStyle() to create the styles you want yo use in your document. Keep a list of these styles.
// 3. Add all the styles you created by using AddStreamStyle() or AddStreamStyleList().
// 4. Add the sheets and their column styles of data by calling AddSheetS().
// 5. Call Build() to get a StreamFile. Once built, all functions on the builder will return an error.
// 6. Write to the StreamFile with WriteS(). Writes begin on the first sheet. New rows are always written and flushed
// to the io. All rows written to the same sheet must have the same number of cells as the number of column styles
// provided when adding the sheet with AddSheetS() or an error will be returned.
// 5. Call NextSheet() to proceed to the next sheet. Once NextSheet() is called, the previous sheet can not be edited.
// 6. Call Close() to finish.

// Future work suggestions:
// The current default style uses fonts that are not on Macs by default so opening the XLSX files in Numbers causes a
// pop up that says there are missing fonts. The font could be changed to something that is usually found on Mac and PC.
// Extend support for Formulas and Shared Strings.

package xlsx

import (
	"archive/zip"
	"errors"
	"io"
	"os"
	"strconv"
	"strings"
)

type cellStreamStyle map[int]StreamStyle
type defaultCellType map[int]*CellType

type StreamFileBuilder struct {
	built                                   bool
	firstSheetAdded                         bool
	customStylesAdded                       bool
	xlsxFile                                *File
	zipWriter                               *zip.Writer
	cellTypeToStyleIds                      map[CellType]int
	maxStyleId                              int
	styleIds                                [][]int
	customStreamStyles                      map[StreamStyle]struct{}
	styleIdMap                              map[StreamStyle]int
	streamingCellMetadatas                  map[int]*StreamingCellMetadata
	sheetStreamStyles                       map[int]cellStreamStyle
	sheetDefaultCellType                    map[int]defaultCellType
	defaultColumnStreamingCellMetadataAdded bool
}

const (
	sheetFilePathPrefix = "xl/worksheets/sheet"
	sheetFilePathSuffix = ".xml"
	endSheetDataTag     = "</sheetData>"
	dimensionTag        = `<dimension ref="%s"></dimension>`
	// This is the index of the max style that this library will insert into XLSX sheets by default.
	// This allows us to predict what the style id of styles that we add will be.
	// TestXlsxStyleBehavior tests that this behavior continues to be what we expect.
	initMaxStyleId = 1
)

var BuiltStreamFileBuilderError = errors.New("StreamFileBuilder has already been built, functions may no longer be used")

// NewStreamFileBuilder creates an StreamFileBuilder that will write to the the provided io.writer
func NewStreamFileBuilder(writer io.Writer) *StreamFileBuilder {
	return &StreamFileBuilder{
		zipWriter:              zip.NewWriter(writer),
		xlsxFile:               NewFile(),
		cellTypeToStyleIds:     make(map[CellType]int),
		maxStyleId:             initMaxStyleId,
		customStreamStyles:     make(map[StreamStyle]struct{}),
		styleIdMap:             make(map[StreamStyle]int),
		streamingCellMetadatas: make(map[int]*StreamingCellMetadata),
		sheetStreamStyles:      make(map[int]cellStreamStyle),
		sheetDefaultCellType:   make(map[int]defaultCellType),
	}
}

// NewStreamFileBuilderForPath takes the name of an XLSX file and returns a builder for it.
// The file will be created if it does not exist, or truncated if it does.
func NewStreamFileBuilderForPath(path string) (*StreamFileBuilder, error) {
	file, err := os.Create(path)
	if err != nil {
		return nil, err
	}
	return NewStreamFileBuilder(file), nil
}

// AddSheet will add sheets with the given name with the provided headers. The headers cannot be edited later, and all
// rows written to the sheet must contain the same number of cells as the header. Sheet names must be unique, or an
// error will be thrown.
<<<<<<< HEAD
func (sb *StreamFileBuilder) AddSheet(name string, cellTypes []*CellType) error {
=======
func (sb *StreamFileBuilder) AddSheet(name string, headers []string, cellTypes []*CellType) error {
	return sb.addSheet(name, headers, cellTypes, false)
}

// AddSheetWithAutoFilters will add sheets with the given name with the provided headers.
// The headers cannot be edited later, and all rows written to the sheet must contain the same
// number of cells as the header. Sheet names must be unique, or an error will be thrown.
// AddSheetWithAutoFilters will also add autoFilters for every column in the sheet.
func (sb *StreamFileBuilder) AddSheetWithAutoFilters(name string, headers []string, cellTypes []*CellType) error {
	return sb.addSheet(name, headers, cellTypes, true)
}

func (sb *StreamFileBuilder) addSheet(name string, headers []string, cellTypes []*CellType, addAutofilters bool) error {
>>>>>>> 275e3be3
	if sb.built {
		return BuiltStreamFileBuilderError
	}

	sheet, err := sb.xlsxFile.AddSheet(name)
	if addAutofilters {
		lastColCoordinate := GetCellIDStringFromCoords(len(headers)-1, 0)
		sheet.AutoFilter = &AutoFilter{"A1", lastColCoordinate}
	}

	if err != nil {
		// Set built on error so that all subsequent calls to the builder will also fail.
		sb.built = true
		return err
	}
	sb.styleIds = append(sb.styleIds, []int{})

	for i, cellType := range cellTypes {
		var cellStyleIndex int
		var ok bool
		if cellType != nil {
			// The cell type is one of the attributes of a Style.
			// Since it is the only attribute of Style that we use, we can assume that cell types
			// map one to one with Styles and their Style ID.
			// If a new cell type is used, a new style gets created with an increased id, if an existing cell type is
			// used, the pre-existing style will also be used.
			cellStyleIndex, ok = sb.cellTypeToStyleIds[*cellType]
			if !ok {
				sb.maxStyleId++
				cellStyleIndex = sb.maxStyleId
				sb.cellTypeToStyleIds[*cellType] = sb.maxStyleId
			}
			sheet.SetType(i+1, i+1, *cellType)

		}
		sb.styleIds[len(sb.styleIds)-1] = append(sb.styleIds[len(sb.styleIds)-1], cellStyleIndex)
	}
	return nil
}

func (sb *StreamFileBuilder) AddSheetWithDefaultColumnMetadata(name string, columnsDefaultStreamingCellMetadata []*StreamingCellMetadata) error {
	if sb.built {
		return BuiltStreamFileBuilderError
	}
	_, err := sb.xlsxFile.AddSheet(name)
	if err != nil {
		// Set built on error so that all subsequent calls to the builder will also fail.
		sb.built = true
		return err
	}
	sb.styleIds = append(sb.styleIds, []int{})
	sheetIndex := len(sb.xlsxFile.Sheets) - 1

	cSS := make(cellStreamStyle)
	dCT := make(defaultCellType)
	for i, streamingCellMetadata := range columnsDefaultStreamingCellMetadata {
		var cellStyleIndex int
		var ok bool
		if streamingCellMetadata != nil {
			// Exact same logic as `AddSheet` to ensure compatibility as much as possible
			// with the `AddSheet` + `StreamFile.Write` code path
			cellStyleIndex, ok = sb.cellTypeToStyleIds[streamingCellMetadata.cellType]
			if !ok {
				sb.maxStyleId++
				cellStyleIndex = sb.maxStyleId
				sb.cellTypeToStyleIds[streamingCellMetadata.cellType] = sb.maxStyleId
			}

			// Add streamStyle and set default cell metadata on col
			sb.customStreamStyles[streamingCellMetadata.streamStyle] = struct{}{}
			sb.streamingCellMetadatas[i+1] = streamingCellMetadata
			cSS[i] = streamingCellMetadata.streamStyle
			dCT[i] = streamingCellMetadata.cellType.Ptr()
		}
		sb.styleIds[len(sb.styleIds)-1] = append(sb.styleIds[len(sb.styleIds)-1], cellStyleIndex)
	}
	// Add fall back streamStyle
	sb.customStreamStyles[StreamStyleDefaultString] = struct{}{}
	// Toggle to true to ensure `styleIdMap` is constructed from `customStreamStyles` on `Build`
	sb.customStylesAdded = true
	// Hack to ensure the `dimension` tag on each `worksheet` xml is stripped. Otherwise only the first
	// row of each worksheet will be read back rather than all rows
	sb.defaultColumnStreamingCellMetadataAdded = true
	sb.sheetStreamStyles[sheetIndex] = cSS
	sb.sheetDefaultCellType[sheetIndex] = dCT
	return nil
}

// AddSheetS will add a sheet with the given name and column styles. The number of column styles given
// is the number of columns that will be created, and thus the number of cells each row has to have.
// columnStyles[0] becomes the style of the first column, columnStyles[1] the style of the second column etc.
// All the styles in columnStyles have to have been added or an error will be returned.
// Sheet names must be unique, or an error will be returned.
func (sb *StreamFileBuilder) AddSheetS(name string, columnStyles []StreamStyle) error {
	if sb.built {
		return BuiltStreamFileBuilderError
	}
	sheet, err := sb.xlsxFile.AddSheet(name)
	if err != nil {
		// Set built on error so that all subsequent calls to the builder will also fail.
		sb.built = true
		return err
	}
	// To make sure no new styles can be added after adding a sheet
	sb.firstSheetAdded = true

	// Check if all styles that will be used for columns have been created
	for _, colStyle := range columnStyles {
		if _, ok := sb.customStreamStyles[colStyle]; !ok {
			return errors.New("trying to make use of a style that has not been added")
		}
	}

	// Is needed for stream file to work but is not needed for streaming with styles
	sb.styleIds = append(sb.styleIds, []int{})

	if sheet.Cols == nil {
		panic("trying to use uninitialised ColStore")
	}

	cSS := make(map[int]StreamStyle)
	// Set default column styles based on the cel styles in the first row
	// Set the default column width to 11. This makes enough places for the
	// default date style cells to display the dates correctly
	for i, colStyle := range columnStyles {
		colNum := i + 1
		cSS[colNum] = colStyle
		sheet.SetColWidth(colNum, colNum, 11)
	}
	sheetIndex := len(sb.xlsxFile.Sheets) - 1
	sb.sheetStreamStyles[sheetIndex] = cSS
	return nil
}

// AddValidation will add a validation to a sheet.
func (sb *StreamFileBuilder) AddValidation(sheetIndex int, validation *xlsxDataValidation) {
	sheet := sb.xlsxFile.Sheets[sheetIndex]
	sheet.AddDataValidation(validation)
}

// Build begins streaming the XLSX file to the io, by writing all the XLSX metadata. It creates a StreamFile struct
// that can be used to write the rows to the sheets.
func (sb *StreamFileBuilder) Build() (*StreamFile, error) {
	if sb.built {
		return nil, BuiltStreamFileBuilderError
	}
	sb.built = true

	parts, err := sb.xlsxFile.MarshallParts()
	if err != nil {
		return nil, err
	}

	if sb.customStylesAdded {
		parts["xl/styles.xml"], err = sb.marshalStyles()
		if err != nil {
			return nil, err
		}
	}

	es := &StreamFile{
		zipWriter:              sb.zipWriter,
		xlsxFile:               sb.xlsxFile,
		sheetXmlPrefix:         make([]string, len(sb.xlsxFile.Sheets)),
		sheetXmlSuffix:         make([]string, len(sb.xlsxFile.Sheets)),
		styleIds:               sb.styleIds,
		styleIdMap:             sb.styleIdMap,
		streamingCellMetadatas: sb.streamingCellMetadatas,
		sheetStreamStyles:      sb.sheetStreamStyles,
		sheetDefaultCellType:   sb.sheetDefaultCellType,
	}
	for path, data := range parts {
		// If the part is a sheet, don't write it yet. We only want to write the XLSX metadata files, since at this
		// point the sheets are still empty. The sheet files will be written later as their rows come in.
		if strings.HasPrefix(path, sheetFilePathPrefix) {
			// sb.default ColumnStreamingCellMetadataAdded is a hack because neither the `AddSheet` nor `AddSheetS` codepaths
			// actually encode a valid worksheet dimension. `AddSheet` encodes an empty one: "" and `AddSheetS` encodes
			// an effectively empty one: "A1". `AddSheetWithDefaultColumnMetadata` uses logic from both paths which results
			// in an effectively invalid dimension being encoded which, upon read, results in only reading in the header of
			// a given worksheet and non of the rows that follow
			if err := sb.processEmptySheetXML(es, path, data, !sb.customStylesAdded || sb.defaultColumnStreamingCellMetadataAdded); err != nil {
				return nil, err
			}
			continue
		}
		metadataFile, err := sb.zipWriter.Create(path)
		if err != nil {
			return nil, err
		}
		_, err = metadataFile.Write([]byte(data))
		if err != nil {
			return nil, err
		}
	}

	if err := es.NextSheet(); err != nil {
		return nil, err
	}
	return es, nil
}

func (sb *StreamFileBuilder) marshalStyles() (string, error) {

	for streamStyle := range sb.customStreamStyles {
		XfId := handleStyleForXLSX(streamStyle.style, streamStyle.xNumFmtId, sb.xlsxFile.styles)
		sb.styleIdMap[streamStyle] = XfId
	}

	styleSheetXMLString, err := sb.xlsxFile.styles.Marshal()
	if err != nil {
		return "", err
	}
	return styleSheetXMLString, nil
}

// AddStreamStyle adds a new style to the style sheet.
// Only Styles that have been added through this function will be usable.
// This function cannot be used after AddSheetS or Build has been called, and if it is
// called after AddSheetS or Buildit will return an error.
func (sb *StreamFileBuilder) AddStreamStyle(streamStyle StreamStyle) error {
	if sb.firstSheetAdded {
		return errors.New("at least one sheet has been added, cannot add new styles anymore")
	}
	if sb.built {
		return errors.New("file has been build, cannot add new styles anymore")
	}
	sb.customStreamStyles[streamStyle] = struct{}{}
	sb.customStylesAdded = true
	return nil
}

// AddStreamStyleList adds a list of new styles to the style sheet.
// Only Styles that have been added through either this function or AddStreamStyle will be usable.
// This function cannot be used after AddSheetS and Build has been called, and if it is
// called after AddSheetS and Build it will return an error.
func (sb *StreamFileBuilder) AddStreamStyleList(streamStyles []StreamStyle) error {
	for _, streamStyle := range streamStyles {
		err := sb.AddStreamStyle(streamStyle)
		if err != nil {
			return err
		}
	}
	return nil
}

// processEmptySheetXML will take in the path and XML data of an empty sheet, and will save the beginning and end of the
// XML file so that these can be written at the right time.
func (sb *StreamFileBuilder) processEmptySheetXML(sf *StreamFile, path, data string, removeDimensionTagFlag bool) error {
	// Get the sheet index from the path
	sheetIndex, err := getSheetIndex(sf, path)
	if err != nil {
		return err
	}

	// Remove the Dimension tag. Since more rows are going to be written to the sheet, it will be wrong.
	// It is valid to for a sheet to be missing a Dimension tag, but it is not valid for it to be wrong.
	if removeDimensionTagFlag {
		data = removeDimensionTag(data)
	}

	// Split the sheet at the end of its SheetData tag so that more rows can be added inside.
	prefix, suffix, err := splitSheetIntoPrefixAndSuffix(data)
	if err != nil {
		return err
	}
	sf.sheetXmlPrefix[sheetIndex] = prefix
	sf.sheetXmlSuffix[sheetIndex] = suffix
	return nil
}

// getSheetIndex parses the path to the XLSX sheet data and returns the index
// The files that store the data for each sheet must have the format:
// xl/worksheets/sheet123.xml
// where 123 is the index of the sheet. This file path format is part of the XLSX file standard.
func getSheetIndex(sf *StreamFile, path string) (int, error) {
	indexString := path[len(sheetFilePathPrefix) : len(path)-len(sheetFilePathSuffix)]
	sheetXLSXIndex, err := strconv.Atoi(indexString)
	if err != nil {
		return -1, errors.New("unexpected sheet file name from xlsx package")
	}
	if sheetXLSXIndex < 1 || len(sf.sheetXmlPrefix) < sheetXLSXIndex ||
		len(sf.sheetXmlSuffix) < sheetXLSXIndex || len(sf.xlsxFile.Sheets) < sheetXLSXIndex {
		return -1, errors.New("unexpected sheet index")
	}
	sheetArrayIndex := sheetXLSXIndex - 1
	return sheetArrayIndex, nil
}

// removeDimensionTag will return the passed in XLSX Spreadsheet XML with the dimension tag removed.
// data is the XML data for the sheet
// sheet is the Sheet struct that the XML was created from.
func removeDimensionTag(data string) string {
	start := strings.Index(data, "<dimension")
	end := strings.Index(data, "</dimension>") + 12
	return data[0:start] + data[end:]
}

// splitSheetIntoPrefixAndSuffix will split the provided XML sheet into a prefix and a suffix so that
// more spreadsheet rows can be inserted in between.
func splitSheetIntoPrefixAndSuffix(data string) (string, string, error) {
	// Split the sheet at the end of its SheetData tag so that more rows can be added inside.
	sheetParts := strings.Split(data, endSheetDataTag)
	if len(sheetParts) != 2 {
		return "", "", errors.New("unexpected Sheet XML: SheetData close tag not found")
	}
	return sheetParts[0], sheetParts[1], nil
}<|MERGE_RESOLUTION|>--- conflicted
+++ resolved
@@ -97,33 +97,27 @@
 	return NewStreamFileBuilder(file), nil
 }
 
-// AddSheet will add sheets with the given name with the provided headers. The headers cannot be edited later, and all
-// rows written to the sheet must contain the same number of cells as the header. Sheet names must be unique, or an
+// AddSheet will add sheets with the given name.  Sheet names must be unique, or an
 // error will be thrown.
-<<<<<<< HEAD
 func (sb *StreamFileBuilder) AddSheet(name string, cellTypes []*CellType) error {
-=======
-func (sb *StreamFileBuilder) AddSheet(name string, headers []string, cellTypes []*CellType) error {
-	return sb.addSheet(name, headers, cellTypes, false)
-}
-
-// AddSheetWithAutoFilters will add sheets with the given name with the provided headers.
-// The headers cannot be edited later, and all rows written to the sheet must contain the same
-// number of cells as the header. Sheet names must be unique, or an error will be thrown.
+	return sb.addSheet(name, cellTypes, false)
+}
+
+// AddSheetWithAutoFilters will add sheets with the given name.
+// Sheet names must be unique, or an error will be thrown.
 // AddSheetWithAutoFilters will also add autoFilters for every column in the sheet.
-func (sb *StreamFileBuilder) AddSheetWithAutoFilters(name string, headers []string, cellTypes []*CellType) error {
-	return sb.addSheet(name, headers, cellTypes, true)
-}
-
-func (sb *StreamFileBuilder) addSheet(name string, headers []string, cellTypes []*CellType, addAutofilters bool) error {
->>>>>>> 275e3be3
+func (sb *StreamFileBuilder) AddSheetWithAutoFilters(name string, cellTypes []*CellType) error {
+	return sb.addSheet(name, cellTypes, true)
+}
+
+func (sb *StreamFileBuilder) addSheet(name string, cellTypes []*CellType, addAutofilters bool) error {
 	if sb.built {
 		return BuiltStreamFileBuilderError
 	}
 
 	sheet, err := sb.xlsxFile.AddSheet(name)
 	if addAutofilters {
-		lastColCoordinate := GetCellIDStringFromCoords(len(headers)-1, 0)
+		lastColCoordinate := GetCellIDStringFromCoords(len(cellTypes)-1, 0)
 		sheet.AutoFilter = &AutoFilter{"A1", lastColCoordinate}
 	}
 
