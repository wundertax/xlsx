language: go

go:
<<<<<<< HEAD
  - 1.7.x
  - 1.8.x
=======
  - 1.5.x
  - 1.6.x
  - 1.7.x
  - 1.8.x
  - 1.9.x
  - tip
>>>>>>> 466a0a69

script:
  - go vet ./...
  - go test -v -coverprofile=coverage.txt -covermode=atomic .

after_success:
  - bash <(curl -s https://codecov.io/bash)<|MERGE_RESOLUTION|>--- conflicted
+++ resolved
@@ -1,17 +1,9 @@
 language: go
 
 go:
-<<<<<<< HEAD
-  - 1.7.x
-  - 1.8.x
-=======
-  - 1.5.x
-  - 1.6.x
-  - 1.7.x
   - 1.8.x
   - 1.9.x
   - tip
->>>>>>> 466a0a69
 
 script:
   - go vet ./...
