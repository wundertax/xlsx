package xlsx

import (
	"encoding/xml"
	"strings"
)

type RelationshipType string

const (
	RelationshipTypeHyperlink RelationshipType = "http://schemas.openxmlformats.org/officeDocument/2006/relationships/hyperlink"
)

type RelationshipTargetMode string

const (
	RelationshipTargetModeExternal RelationshipTargetMode = "External"
)

// xlsxWorksheetRels contains xlsxWorksheetRelation
type xlsxWorksheetRels struct {
	XMLName       xml.Name                `xml:"http://schemas.openxmlformats.org/package/2006/relationships Relationships"`
	Relationships []xlsxWorksheetRelation `xml:"Relationship"`
}

type xlsxWorksheetRelation struct {
	Id         string                 `xml:"Id,attr"`
	Type       RelationshipType       `xml:"Type,attr"`
	Target     string                 `xml:"Target,attr"`
	TargetMode RelationshipTargetMode `xml:"TargetMode,attr"`
}

// xlsxWorksheet directly maps the worksheet element in the namespace
// http://schemas.openxmlformats.org/spreadsheetml/2006/main -
// currently I have not checked it for completeness - it does as much
// as I need.
type xlsxWorksheet struct {
<<<<<<< HEAD
	XMLName         xml.Name             `xml:"http://schemas.openxmlformats.org/spreadsheetml/2006/main worksheet"`
	SheetPr         xlsxSheetPr          `xml:"sheetPr"`
	Dimension       xlsxDimension        `xml:"dimension"`
	SheetViews      xlsxSheetViews       `xml:"sheetViews"`
	SheetFormatPr   xlsxSheetFormatPr    `xml:"sheetFormatPr"`
	Cols            *xlsxCols            `xml:"cols,omitempty"`
	SheetData       xlsxSheetData        `xml:"sheetData"`
	DataValidations *xlsxDataValidations `xml:"dataValidations"`
	AutoFilter      *xlsxAutoFilter      `xml:"autoFilter,omitempty"`
	MergeCells      *xlsxMergeCells      `xml:"mergeCells,omitempty"`
	PrintOptions    xlsxPrintOptions     `xml:"printOptions"`
	PageMargins     xlsxPageMargins      `xml:"pageMargins"`
	PageSetUp       xlsxPageSetUp        `xml:"pageSetup"`
	HeaderFooter    xlsxHeaderFooter     `xml:"headerFooter"`
=======
	XMLName         xml.Name                 `xml:"http://schemas.openxmlformats.org/spreadsheetml/2006/main worksheet"`
	SheetPr         xlsxSheetPr              `xml:"sheetPr"`
	Dimension       xlsxDimension            `xml:"dimension"`
	SheetViews      xlsxSheetViews           `xml:"sheetViews"`
	SheetFormatPr   xlsxSheetFormatPr        `xml:"sheetFormatPr"`
	Cols            *xlsxCols                `xml:"cols,omitempty"`
	SheetData       xlsxSheetData            `xml:"sheetData"`
	Hyperlinks      *xlsxHyperlinks          `xml:"hyperlinks,omitempty"`
	DataValidations *xlsxCellDataValidations `xml:"dataValidations"`
	AutoFilter      *xlsxAutoFilter          `xml:"autoFilter,omitempty"`
	MergeCells      *xlsxMergeCells          `xml:"mergeCells,omitempty"`
	PrintOptions    xlsxPrintOptions         `xml:"printOptions"`
	PageMargins     xlsxPageMargins          `xml:"pageMargins"`
	PageSetUp       xlsxPageSetUp            `xml:"pageSetup"`
	HeaderFooter    xlsxHeaderFooter         `xml:"headerFooter"`
>>>>>>> e6a7866c
}

// xlsxHeaderFooter directly maps the headerFooter element in the namespace
// http://schemas.openxmlformats.org/spreadsheetml/2006/main -
// currently I have not checked it for completeness - it does as much
// as I need.
type xlsxHeaderFooter struct {
	DifferentFirst   bool            `xml:"differentFirst,attr"`
	DifferentOddEven bool            `xml:"differentOddEven,attr"`
	OddHeader        []xlsxOddHeader `xml:"oddHeader"`
	OddFooter        []xlsxOddFooter `xml:"oddFooter"`
}

// xlsxOddHeader directly maps the oddHeader element in the namespace
// http://schemas.openxmlformats.org/spreadsheetml/2006/main -
// currently I have not checked it for completeness - it does as much
// as I need.
type xlsxOddHeader struct {
	Content string `xml:",chardata"`
}

// xlsxOddFooter directly maps the oddFooter element in the namespace
// http://schemas.openxmlformats.org/spreadsheetml/2006/main -
// currently I have not checked it for completeness - it does as much
// as I need.
type xlsxOddFooter struct {
	Content string `xml:",chardata"`
}

// xlsxPageSetUp directly maps the pageSetup element in the namespace
// http://schemas.openxmlformats.org/spreadsheetml/2006/main -
// currently I have not checked it for completeness - it does as much
// as I need.
type xlsxPageSetUp struct {
	PaperSize          string  `xml:"paperSize,attr"`
	Scale              int     `xml:"scale,attr"`
	FirstPageNumber    int     `xml:"firstPageNumber,attr"`
	FitToWidth         int     `xml:"fitToWidth,attr"`
	FitToHeight        int     `xml:"fitToHeight,attr"`
	PageOrder          string  `xml:"pageOrder,attr"`
	Orientation        string  `xml:"orientation,attr"`
	UsePrinterDefaults bool    `xml:"usePrinterDefaults,attr"`
	BlackAndWhite      bool    `xml:"blackAndWhite,attr"`
	Draft              bool    `xml:"draft,attr"`
	CellComments       string  `xml:"cellComments,attr"`
	UseFirstPageNumber bool    `xml:"useFirstPageNumber,attr"`
	HorizontalDPI      float32 `xml:"horizontalDpi,attr"`
	VerticalDPI        float32 `xml:"verticalDpi,attr"`
	Copies             int     `xml:"copies,attr"`
}

// xlsxPrintOptions directly maps the printOptions element in the namespace
// http://schemas.openxmlformats.org/spreadsheetml/2006/main -
// currently I have not checked it for completeness - it does as much
// as I need.
type xlsxPrintOptions struct {
	Headings           bool `xml:"headings,attr"`
	GridLines          bool `xml:"gridLines,attr"`
	GridLinesSet       bool `xml:"gridLinesSet,attr"`
	HorizontalCentered bool `xml:"horizontalCentered,attr"`
	VerticalCentered   bool `xml:"verticalCentered,attr"`
}

// xlsxPageMargins directly maps the pageMargins element in the namespace
// http://schemas.openxmlformats.org/spreadsheetml/2006/main -
// currently I have not checked it for completeness - it does as much
// as I need.
type xlsxPageMargins struct {
	Left   float64 `xml:"left,attr"`
	Right  float64 `xml:"right,attr"`
	Top    float64 `xml:"top,attr"`
	Bottom float64 `xml:"bottom,attr"`
	Header float64 `xml:"header,attr"`
	Footer float64 `xml:"footer,attr"`
}

// xlsxSheetFormatPr directly maps the sheetFormatPr element in the namespace
// http://schemas.openxmlformats.org/spreadsheetml/2006/main -
// currently I have not checked it for completeness - it does as much
// as I need.
type xlsxSheetFormatPr struct {
	DefaultColWidth  float64 `xml:"defaultColWidth,attr,omitempty"`
	DefaultRowHeight float64 `xml:"defaultRowHeight,attr"`
	OutlineLevelCol  uint8   `xml:"outlineLevelCol,attr,omitempty"`
	OutlineLevelRow  uint8   `xml:"outlineLevelRow,attr,omitempty"`
}

// xlsxSheetViews directly maps the sheetViews element in the namespace
// http://schemas.openxmlformats.org/spreadsheetml/2006/main -
// currently I have not checked it for completeness - it does as much
// as I need.
type xlsxSheetViews struct {
	SheetView []xlsxSheetView `xml:"sheetView"`
}

// xlsxSheetView directly maps the sheetView element in the namespace
// http://schemas.openxmlformats.org/spreadsheetml/2006/main -
// currently I have not checked it for completeness - it does as much
// as I need.
type xlsxSheetView struct {
	WindowProtection        bool            `xml:"windowProtection,attr"`
	ShowFormulas            bool            `xml:"showFormulas,attr"`
	ShowGridLines           bool            `xml:"showGridLines,attr"`
	ShowRowColHeaders       bool            `xml:"showRowColHeaders,attr"`
	ShowZeros               bool            `xml:"showZeros,attr"`
	RightToLeft             bool            `xml:"rightToLeft,attr"`
	TabSelected             bool            `xml:"tabSelected,attr"`
	ShowOutlineSymbols      bool            `xml:"showOutlineSymbols,attr"`
	DefaultGridColor        bool            `xml:"defaultGridColor,attr"`
	View                    string          `xml:"view,attr"`
	TopLeftCell             string          `xml:"topLeftCell,attr"`
	ColorId                 int             `xml:"colorId,attr"`
	ZoomScale               float64         `xml:"zoomScale,attr"`
	ZoomScaleNormal         float64         `xml:"zoomScaleNormal,attr"`
	ZoomScalePageLayoutView float64         `xml:"zoomScalePageLayoutView,attr"`
	WorkbookViewId          int             `xml:"workbookViewId,attr"`
	Pane                    *xlsxPane       `xml:"pane"`
	Selection               []xlsxSelection `xml:"selection"`
}

// xlsxSelection directly maps the selection element in the namespace
// http://schemas.openxmlformats.org/spreadsheetml/2006/main -
// currently I have not checked it for completeness - it does as much
// as I need.
type xlsxSelection struct {
	Pane         string `xml:"pane,attr"`
	ActiveCell   string `xml:"activeCell,attr"`
	ActiveCellId int    `xml:"activeCellId,attr"`
	SQRef        string `xml:"sqref,attr"`
}

// xlsxSelection directly maps the selection element in the namespace
// http://schemas.openxmlformats.org/spreadsheetml/2006/main -
// currently I have not checked it for completeness - it does as much
// as I need.
type xlsxPane struct {
	XSplit      float64 `xml:"xSplit,attr"`
	YSplit      float64 `xml:"ySplit,attr"`
	TopLeftCell string  `xml:"topLeftCell,attr"`
	ActivePane  string  `xml:"activePane,attr"`
	State       string  `xml:"state,attr"` // Either "split" or "frozen"
}

// xlsxSheetPr directly maps the sheetPr element in the namespace
// http://schemas.openxmlformats.org/spreadsheetml/2006/main -
// currently I have not checked it for completeness - it does as much
// as I need.
type xlsxSheetPr struct {
	FilterMode  bool              `xml:"filterMode,attr"`
	PageSetUpPr []xlsxPageSetUpPr `xml:"pageSetUpPr"`
}

// xlsxPageSetUpPr directly maps the pageSetupPr element in the namespace
// http://schemas.openxmlformats.org/spreadsheetml/2006/main -
// currently I have not checked it for completeness - it does as much
// as I need.
type xlsxPageSetUpPr struct {
	FitToPage bool `xml:"fitToPage,attr"`
}

// xlsxCols directly maps the cols element in the namespace
// http://schemas.openxmlformats.org/spreadsheetml/2006/main -
// currently I have not checked it for completeness - it does as much
// as I need.
type xlsxCols struct {
	Col []xlsxCol `xml:"col"`
}

// xlsxCol directly maps the col element in the namespace
// http://schemas.openxmlformats.org/spreadsheetml/2006/main -
// currently I have not checked it for completeness - it does as much
// as I need.
type xlsxCol struct {
	Collapsed    bool    `xml:"collapsed,attr"`
	Hidden       bool    `xml:"hidden,attr"`
	Max          int     `xml:"max,attr"`
	Min          int     `xml:"min,attr"`
	Style        int     `xml:"style,attr"`
	Width        float64 `xml:"width,attr"`
	CustomWidth  bool    `xml:"customWidth,attr,omitempty"`
	OutlineLevel uint8   `xml:"outlineLevel,attr,omitempty"`
	BestFit      bool    `xml:"bestFit,attr,omitempty"`
	Phonetic     bool    `xml:"phonetic,attr,omitempty"`
}

// xlsxDimension directly maps the dimension element in the namespace
// http://schemas.openxmlformats.org/spreadsheetml/2006/main -
// currently I have not checked it for completeness - it does as much
// as I need.
type xlsxDimension struct {
	Ref string `xml:"ref,attr"`
}

// xlsxSheetData directly maps the sheetData element in the namespace
// http://schemas.openxmlformats.org/spreadsheetml/2006/main -
// currently I have not checked it for completeness - it does as much
// as I need.
type xlsxSheetData struct {
	XMLName xml.Name  `xml:"sheetData"`
	Row     []xlsxRow `xml:"row"`
}

// xlsxDataValidations  excel cell data validation
type xlsxDataValidations struct {
	DataValidation []*xlsxDataValidation `xml:"dataValidation"`
	Count          int                   `xml:"count,attr"`
}

// xlsxDataValidation
// A single item of data validation defined on a range of the worksheet.
// The list validation type would more commonly be called "a drop down box."
type xlsxDataValidation struct {
	// A boolean value indicating whether the data validation allows the use of empty or blank
	//entries. 1 means empty entries are OK and do not violate the validation constraints.
	AllowBlank bool `xml:"allowBlank,attr,omitempty"`
	// A boolean value indicating whether to display the input prompt message.
	ShowInputMessage bool `xml:"showInputMessage,attr,omitempty"`
	// A boolean value indicating whether to display the error alert message when an invalid
	// value has been entered, according to the criteria specified.
	ShowErrorMessage bool `xml:"showErrorMessage,attr,omitempty"`
	// The style of error alert used for this data validation.
	// warning, infomation, or stop
	// Stop will prevent the user from entering data that does not pass validation.
	ErrorStyle *string `xml:"errorStyle,attr"`
	// Title bar text of error alert.
	ErrorTitle *string `xml:"errorTitle,attr"`
	// The relational operator used with this data validation.
	// The possible values for this can be equal, notEqual, lessThan, etc.
	// This only applies to certain validation types.
	Operator string `xml:"operator,attr,omitempty"`
	// Message text of error alert.
	Error *string `xml:"error,attr"`
	// Title bar text of input prompt.
	PromptTitle *string `xml:"promptTitle,attr"`
	// Message text of input prompt.
	Prompt *string `xml:"prompt,attr"`
	// The type of data validation.
	// none, custom, date, decimal, list, textLength, time, whole
	Type string `xml:"type,attr"`
	// Range over which data validation is applied.
	// Cell or range, eg: A1 OR A1:A20
	Sqref string `xml:"sqref,attr,omitempty"`
	// The first formula in the Data Validation dropdown. It is used as a bounds for 'between' and
	// 'notBetween' relational operators, and the only formula used for other relational operators
	// (equal, notEqual, lessThan, lessThanOrEqual, greaterThan, greaterThanOrEqual), or for custom
	// or list type data validation. The content can be a formula or a constant or a list series (comma separated values).
	Formula1 string `xml:"formula1"`
	// The second formula in the DataValidation dropdown. It is used as a bounds for 'between' and
	// 'notBetween' relational operators only.
	Formula2 string `xml:"formula2,omitempty"`
}

// xlsxRow directly maps the row element in the namespace
// http://schemas.openxmlformats.org/spreadsheetml/2006/main -
// currently I have not checked it for completeness - it does as much
// as I need.
type xlsxRow struct {
	R            int     `xml:"r,attr"`
	Spans        string  `xml:"spans,attr,omitempty"`
	Hidden       bool    `xml:"hidden,attr,omitempty"`
	C            []xlsxC `xml:"c"`
	Ht           string  `xml:"ht,attr,omitempty"`
	CustomHeight bool    `xml:"customHeight,attr,omitempty"`
	OutlineLevel uint8   `xml:"outlineLevel,attr,omitempty"`
}

type xlsxAutoFilter struct {
	Ref string `xml:"ref,attr"`
}

type xlsxMergeCell struct {
	Ref string `xml:"ref,attr"` // ref: horiz "A1:C1", vert "B3:B6", both  "D3:G4"
}

type xlsxMergeCells struct {
<<<<<<< HEAD
	XMLName  xml.Name        //`xml:"mergeCells,omitempty"`
	Count    int             `xml:"count,attr,omitempty"`
	Cells    []xlsxMergeCell `xml:"mergeCell,omitempty"`
	CellsMap map[string]xlsxMergeCell
}

func (mc *xlsxMergeCells) addCell(cell xlsxMergeCell) {
	if mc.CellsMap == nil {
		mc.CellsMap = make(map[string]xlsxMergeCell)
	}
	cellRefs := strings.Split(cell.Ref, ":")
	mc.CellsMap[cellRefs[0]] = cell
=======
	XMLName xml.Name //`xml:"mergeCells,omitempty"`
	Count   int             `xml:"count,attr,omitempty"`
	Cells   []xlsxMergeCell `xml:"mergeCell,omitempty"`
>>>>>>> e6a7866c
}

type xlsxHyperlinks struct {
	HyperLinks []xlsxHyperlink `xml:"hyperlink"`
}

type xlsxHyperlink struct {
	RelationshipId string   `xml:"id,attr"`
	Reference      string   `xml:"ref,attr"`
	DisplayString  string   `xml:"display,attr,omitempty"`
	Tooltip        string   `xml:"tooltip,attr,omitempty"`
}

// Return the cartesian extent of a merged cell range from its origin
// cell (the closest merged cell to the to left of the sheet.
func (mc *xlsxMergeCells) getExtent(cellRef string) (int, int, error) {
	if mc == nil {
		return 0, 0, nil
	}
	if cell, ok := mc.CellsMap[cellRef]; ok {
		parts := strings.Split(cell.Ref, ":")
		startx, starty, err := GetCoordsFromCellIDString(parts[0])
		if err != nil {
			return -1, -1, err
		}
		endx, endy, err := GetCoordsFromCellIDString(parts[1])
		if err != nil {
			return -2, -2, err
		}
		return endx - startx, endy - starty, nil
	}
	return 0, 0, nil
}

// xlsxC directly maps the c element in the namespace
// http://schemas.openxmlformats.org/spreadsheetml/2006/main -
// currently I have not checked it for completeness - it does as much
// as I need.
type xlsxC struct {
	XMLName xml.Name
	R       string  `xml:"r,attr"`           // Cell ID, e.g. A1
	S       int     `xml:"s,attr,omitempty"` // Style reference.
	T       string  `xml:"t,attr,omitempty"` // Type.
	F       *xlsxF  `xml:"f,omitempty"`      // Formula
	V       string  `xml:"v,omitempty"`      // Value
	Is      *xlsxSI `xml:"is,omitempty"`     // Inline String.
}

// xlsxF directly maps the f element in the namespace
// http://schemas.openxmlformats.org/spreadsheetml/2006/main -
// currently I have not checked it for completeness - it does as much
// as I need.
type xlsxF struct {
	Content string `xml:",chardata"`
	T       string `xml:"t,attr,omitempty"`   // Formula type
	Ref     string `xml:"ref,attr,omitempty"` // Shared formula ref
	Si      int    `xml:"si,attr,omitempty"`  // Shared formula index
}

// Create a new XLSX Worksheet with default values populated.
// Strictly for internal use only!
func newXlsxWorksheet() (worksheet *xlsxWorksheet) {
	worksheet = &xlsxWorksheet{}
	worksheet.SheetPr.FilterMode = false
	worksheet.SheetPr.PageSetUpPr = make([]xlsxPageSetUpPr, 1)
	worksheet.SheetPr.PageSetUpPr[0] = xlsxPageSetUpPr{FitToPage: false}
	worksheet.SheetViews.SheetView = make([]xlsxSheetView, 1)
	worksheet.SheetViews.SheetView[0] = xlsxSheetView{
		ColorId:                 64,
		DefaultGridColor:        true,
		RightToLeft:             false,
		Selection:               make([]xlsxSelection, 1),
		ShowFormulas:            false,
		ShowGridLines:           true,
		ShowOutlineSymbols:      true,
		ShowRowColHeaders:       true,
		ShowZeros:               true,
		TabSelected:             false,
		TopLeftCell:             "A1",
		View:                    "normal",
		WindowProtection:        false,
		WorkbookViewId:          0,
		ZoomScale:               100,
		ZoomScaleNormal:         100,
		ZoomScalePageLayoutView: 100}
	worksheet.SheetViews.SheetView[0].Selection[0] = xlsxSelection{
		Pane:         "topLeft",
		ActiveCell:   "A1",
		ActiveCellId: 0,
		SQRef:        "A1"}
	worksheet.SheetFormatPr.DefaultRowHeight = 12.85
	worksheet.PrintOptions.Headings = false
	worksheet.PrintOptions.GridLines = false
	worksheet.PrintOptions.GridLinesSet = true
	worksheet.PrintOptions.HorizontalCentered = false
	worksheet.PrintOptions.VerticalCentered = false
	worksheet.PageMargins.Left = 0.7875
	worksheet.PageMargins.Right = 0.7875
	worksheet.PageMargins.Top = 1.05277777777778
	worksheet.PageMargins.Bottom = 1.05277777777778
	worksheet.PageMargins.Header = 0.7875
	worksheet.PageMargins.Footer = 0.7875
	worksheet.PageSetUp.PaperSize = "9"
	worksheet.PageSetUp.Scale = 100
	worksheet.PageSetUp.FirstPageNumber = 1
	worksheet.PageSetUp.FitToWidth = 1
	worksheet.PageSetUp.FitToHeight = 1
	worksheet.PageSetUp.PageOrder = "downThenOver"
	worksheet.PageSetUp.Orientation = "portrait"
	worksheet.PageSetUp.UsePrinterDefaults = false
	worksheet.PageSetUp.BlackAndWhite = false
	worksheet.PageSetUp.Draft = false
	worksheet.PageSetUp.CellComments = "none"
	worksheet.PageSetUp.UseFirstPageNumber = true
	worksheet.PageSetUp.HorizontalDPI = 300
	worksheet.PageSetUp.VerticalDPI = 300
	worksheet.PageSetUp.Copies = 1
	worksheet.HeaderFooter.OddHeader = make([]xlsxOddHeader, 1)
	worksheet.HeaderFooter.OddHeader[0] = xlsxOddHeader{Content: `&C&"Times New Roman,Regular"&12&A`}
	worksheet.HeaderFooter.OddFooter = make([]xlsxOddFooter, 1)
	worksheet.HeaderFooter.OddFooter[0] = xlsxOddFooter{Content: `&C&"Times New Roman,Regular"&12Page &P`}

	return
}

// setup the CellsMap so that we can rapidly calculate extents
func (worksheet *xlsxWorksheet) mapMergeCells() {

	if worksheet.MergeCells != nil {
		for _, cell := range worksheet.MergeCells.Cells {
			worksheet.MergeCells.addCell(cell)
		}
	}

}<|MERGE_RESOLUTION|>--- conflicted
+++ resolved
@@ -35,7 +35,6 @@
 // currently I have not checked it for completeness - it does as much
 // as I need.
 type xlsxWorksheet struct {
-<<<<<<< HEAD
 	XMLName         xml.Name             `xml:"http://schemas.openxmlformats.org/spreadsheetml/2006/main worksheet"`
 	SheetPr         xlsxSheetPr          `xml:"sheetPr"`
 	Dimension       xlsxDimension        `xml:"dimension"`
@@ -43,6 +42,7 @@
 	SheetFormatPr   xlsxSheetFormatPr    `xml:"sheetFormatPr"`
 	Cols            *xlsxCols            `xml:"cols,omitempty"`
 	SheetData       xlsxSheetData        `xml:"sheetData"`
+	Hyperlinks      *xlsxHyperlinks      `xml:"hyperlinks,omitempty"`
 	DataValidations *xlsxDataValidations `xml:"dataValidations"`
 	AutoFilter      *xlsxAutoFilter      `xml:"autoFilter,omitempty"`
 	MergeCells      *xlsxMergeCells      `xml:"mergeCells,omitempty"`
@@ -50,23 +50,6 @@
 	PageMargins     xlsxPageMargins      `xml:"pageMargins"`
 	PageSetUp       xlsxPageSetUp        `xml:"pageSetup"`
 	HeaderFooter    xlsxHeaderFooter     `xml:"headerFooter"`
-=======
-	XMLName         xml.Name                 `xml:"http://schemas.openxmlformats.org/spreadsheetml/2006/main worksheet"`
-	SheetPr         xlsxSheetPr              `xml:"sheetPr"`
-	Dimension       xlsxDimension            `xml:"dimension"`
-	SheetViews      xlsxSheetViews           `xml:"sheetViews"`
-	SheetFormatPr   xlsxSheetFormatPr        `xml:"sheetFormatPr"`
-	Cols            *xlsxCols                `xml:"cols,omitempty"`
-	SheetData       xlsxSheetData            `xml:"sheetData"`
-	Hyperlinks      *xlsxHyperlinks          `xml:"hyperlinks,omitempty"`
-	DataValidations *xlsxCellDataValidations `xml:"dataValidations"`
-	AutoFilter      *xlsxAutoFilter          `xml:"autoFilter,omitempty"`
-	MergeCells      *xlsxMergeCells          `xml:"mergeCells,omitempty"`
-	PrintOptions    xlsxPrintOptions         `xml:"printOptions"`
-	PageMargins     xlsxPageMargins          `xml:"pageMargins"`
-	PageSetUp       xlsxPageSetUp            `xml:"pageSetup"`
-	HeaderFooter    xlsxHeaderFooter         `xml:"headerFooter"`
->>>>>>> e6a7866c
 }
 
 // xlsxHeaderFooter directly maps the headerFooter element in the namespace
@@ -342,7 +325,6 @@
 }
 
 type xlsxMergeCells struct {
-<<<<<<< HEAD
 	XMLName  xml.Name        //`xml:"mergeCells,omitempty"`
 	Count    int             `xml:"count,attr,omitempty"`
 	Cells    []xlsxMergeCell `xml:"mergeCell,omitempty"`
@@ -355,11 +337,6 @@
 	}
 	cellRefs := strings.Split(cell.Ref, ":")
 	mc.CellsMap[cellRefs[0]] = cell
-=======
-	XMLName xml.Name //`xml:"mergeCells,omitempty"`
-	Count   int             `xml:"count,attr,omitempty"`
-	Cells   []xlsxMergeCell `xml:"mergeCell,omitempty"`
->>>>>>> e6a7866c
 }
 
 type xlsxHyperlinks struct {
@@ -367,10 +344,10 @@
 }
 
 type xlsxHyperlink struct {
-	RelationshipId string   `xml:"id,attr"`
-	Reference      string   `xml:"ref,attr"`
-	DisplayString  string   `xml:"display,attr,omitempty"`
-	Tooltip        string   `xml:"tooltip,attr,omitempty"`
+	RelationshipId string `xml:"id,attr"`
+	Reference      string `xml:"ref,attr"`
+	DisplayString  string `xml:"display,attr,omitempty"`
+	Tooltip        string `xml:"tooltip,attr,omitempty"`
 }
 
 // Return the cartesian extent of a merged cell range from its origin
