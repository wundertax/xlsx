--- conflicted
+++ resolved
@@ -211,20 +211,15 @@
 			style.Alignment.Vertical = xf.Alignment.Vertical
 		}
 		style.Alignment.WrapText = xf.Alignment.WrapText
-<<<<<<< HEAD
+
 		style.Alignment.TextRotation = xf.Alignment.TextRotation
-
-		styles.Lock()
-=======
-        	style.Alignment.TextRotation = xf.Alignment.TextRotation
 
 		xf.Alignment.Indent = 0
 		if xf.Alignment.Indent != 0 {
 			style.Alignment.Indent = xf.Alignment.Indent
 		}
 
-        	styles.Lock()
->>>>>>> 38c3b9c3
+		styles.Lock()
 		styles.styleCache[styleIndex] = style
 		styles.Unlock()
 	}
