--- conflicted
+++ resolved
@@ -10,7 +10,6 @@
 // Sheet is a high level structure intended to provide user access to
 // the contents of a particular sheet within an XLSX file.
 type Sheet struct {
-<<<<<<< HEAD
 	Name            string
 	File            *File
 	Rows            []*Row
@@ -22,21 +21,8 @@
 	SheetViews      []SheetView
 	SheetFormat     SheetFormat
 	AutoFilter      *AutoFilter
+	Relations       []Relation
 	DataValidations []*xlsxDataValidation
-=======
-	Name        string
-	File        *File
-	Rows        []*Row
-	Cols        []*Col
-	MaxRow      int
-	MaxCol      int
-	Hidden      bool
-	Selected    bool
-	SheetViews  []SheetView
-	SheetFormat SheetFormat
-	AutoFilter  *AutoFilter
-	Relations   []Relation
->>>>>>> e6a7866c
 }
 
 type SheetView struct {
@@ -72,7 +58,7 @@
 func (s *Sheet) makeXLSXSheetRelations() *xlsxWorksheetRels {
 	relSheet := xlsxWorksheetRels{XMLName: xml.Name{Local: "Relationships"}, Relationships: []xlsxWorksheetRelation{}}
 	for id, rel := range s.Relations {
-		xRel := xlsxWorksheetRelation{Id: "rId"+strconv.Itoa(id+1), Type: rel.Type, Target:rel.Target, TargetMode: rel.TargetMode}
+		xRel := xlsxWorksheetRelation{Id: "rId" + strconv.Itoa(id+1), Type: rel.Type, Target: rel.Target, TargetMode: rel.TargetMode}
 		relSheet.Relationships = append(relSheet.Relationships, xRel)
 	}
 	if len(relSheet.Relationships) == 0 {
@@ -294,23 +280,7 @@
 	}
 }
 
-<<<<<<< HEAD
 func (s *Sheet) makeSheetView(worksheet *xlsxWorksheet) {
-=======
-// Dump sheet to its XML representation, intended for internal use only
-func (s *Sheet) makeXLSXSheet(refTable *RefTable, styles *xlsxStyleSheet, relations *xlsxWorksheetRels) (*xlsxWorksheet, error) {
-	worksheet := newXlsxWorksheet()
-	xSheet := xlsxSheetData{}
-	maxRow := 0
-	maxCell := 0
-	var maxLevelCol, maxLevelRow uint8
-
-	// Scan through the sheet and see if there are any merged cells. If there
-	// are, we may need to extend the size of the sheet. There needs to be
-	// phantom cells underlying the area covered by the merged cell
-	s.handleMerged()
-
->>>>>>> e6a7866c
 	for index, sheetView := range s.SheetViews {
 		if sheetView.Pane != nil {
 			worksheet.SheetViews.SheetView[index].Pane = &xlsxPane{
@@ -327,6 +297,23 @@
 		worksheet.SheetViews.SheetView[0].TabSelected = true
 	}
 
+}
+
+// Dump sheet to its XML representation, intended for internal use only
+func (s *Sheet) makeXLSXSheet(refTable *RefTable, styles *xlsxStyleSheet, relations *xlsxWorksheetRels) (*xlsxWorksheet, error) {
+	worksheet := newXlsxWorksheet()
+
+	// Scan through the sheet and see if there are any merged cells. If there
+	// are, we may need to extend the size of the sheet. There needs to be
+	// phantom cells underlying the area covered by the merged cell
+	s.handleMerged()
+
+	s.makeSheetView(worksheet)
+	s.makeSheetFormatPr(worksheet)
+	maxLevelCol := s.makeCols(worksheet, styles)
+	s.makeDataValidations(worksheet)
+	s.makeRows(worksheet, styles, refTable, maxLevelCol)
+	return worksheet, nil
 }
 
 func (s *Sheet) makeSheetFormatPr(worksheet *xlsxWorksheet) {
@@ -482,25 +469,21 @@
 				}
 
 				var relId string
-				if len(relations.Relationships) == 0 {
-					return nil, errors.New("no hyperlink relationships are present in the xlsxWorksheetRels struct")
-				}
-				for _, rel := range relations.Relationships{
+				for _, rel := range relations.Relationships {
 					if rel.Target == cell.Hyperlink.Link {
 						relId = rel.Id
 					}
 				}
 
-				if relId == "" {
-					return nil, errors.New("the hyperlink in question could not be found in the xlsxWorksheetRels struct")
+				if relId != "" {
+
+					xlsxLink := xlsxHyperlink{
+						RelationshipId: relId,
+						Reference:      xC.R,
+						DisplayString:  cell.Hyperlink.DisplayString,
+						Tooltip:        cell.Hyperlink.Tooltip}
+					worksheet.Hyperlinks.HyperLinks = append(worksheet.Hyperlinks.HyperLinks, xlsxLink)
 				}
-
-				xlsxLink := xlsxHyperlink{
-					RelationshipId: relId,
-					Reference:      xC.R,
-					DisplayString:  cell.Hyperlink.DisplayString,
-					Tooltip:        cell.Hyperlink.Tooltip}
-				worksheet.Hyperlinks.HyperLinks = append(worksheet.Hyperlinks.HyperLinks, xlsxLink)
 			}
 
 			if cell.HMerge > 0 || cell.VMerge > 0 {
@@ -538,8 +521,6 @@
 		dimension.Ref = "A1"
 	}
 	worksheet.Dimension = dimension
-<<<<<<< HEAD
-
 }
 
 func (s *Sheet) makeDataValidations(worksheet *xlsxWorksheet) {
@@ -570,9 +551,6 @@
 	s.makeRows(worksheet, styles, refTable, maxLevelCol)
 
 	return worksheet
-=======
-	return worksheet, nil
->>>>>>> e6a7866c
 }
 
 func handleStyleForXLSX(style *Style, NumFmtId int, styles *xlsxStyleSheet) (XfId int) {
