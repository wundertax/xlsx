package xlsx

import (
	"fmt"
	"math"
	"strconv"
	"strings"
	"time"
)

// CellType is an int type for storing metadata about the data type in the cell.
type CellType int

// Known types for cell values.
const (
	CellTypeString CellType = iota
	CellTypeFormula
	CellTypeNumeric
	CellTypeBool
	CellTypeInline
	CellTypeError
	CellTypeDate
	CellTypeGeneral
)

// Cell is a high level structure intended to provide user access to
// the contents of Cell within an xlsx.Row.
type Cell struct {
	Row      *Row
	Value    string
	formula  string
	style    *Style
	NumFmt   string
	date1904 bool
	Hidden   bool
	HMerge   int
	VMerge   int
	cellType CellType
}

// CellInterface defines the public API of the Cell.
type CellInterface interface {
	String() string
	FormattedValue() string
}

// NewCell creates a cell and adds it to a row.
func NewCell(r *Row) *Cell {
	return &Cell{Row: r}
}

// Merge with other cells, horizontally and/or vertically.
func (c *Cell) Merge(hcells, vcells int) {
	c.HMerge = hcells
	c.VMerge = vcells
}

// Type returns the CellType of a cell. See CellType constants for more details.
func (c *Cell) Type() CellType {
	return c.cellType
}

// SetString sets the value of a cell to a string.
func (c *Cell) SetString(s string) {
	c.Value = s
	c.formula = ""
	c.cellType = CellTypeString
}

// String returns the value of a Cell as a string.
func (c *Cell) String() (string, error) {
	return c.FormattedValue()
}

// SetFloat sets the value of a cell to a float.
func (c *Cell) SetFloat(n float64) {
	c.SetValue(n)
}

//GetTime returns the value of a Cell as a time.Time
func (c *Cell) GetTime(date1904 bool) (t time.Time, err error) {
	f, err := c.Float()
	if err != nil {
		return t, err
	}
	return TimeFromExcelTime(f, date1904), nil
}

/*
	The following are samples of format samples.

	* "0.00e+00"
	* "0", "#,##0"
	* "0.00", "#,##0.00", "@"
	* "#,##0 ;(#,##0)", "#,##0 ;[red](#,##0)"
	* "#,##0.00;(#,##0.00)", "#,##0.00;[red](#,##0.00)"
	* "0%", "0.00%"
	* "0.00e+00", "##0.0e+0"
*/

// SetFloatWithFormat sets the value of a cell to a float and applies
// formatting to the cell.
func (c *Cell) SetFloatWithFormat(n float64, format string) {
	// beauty the output when the float is small enough
	if n != 0 && n < 0.00001 {
		c.Value = strconv.FormatFloat(n, 'e', -1, 64)
	} else {
		c.Value = strconv.FormatFloat(n, 'f', -1, 64)
	}
	c.NumFmt = format
	c.formula = ""
	c.cellType = CellTypeNumeric
}

var timeLocationUTC, _ = time.LoadLocation("UTC")

<<<<<<< HEAD
func timeToExcelTime(t time.Time) float64 {
	return float64(t.Unix())/86400.0 + 25569.0
=======
func TimeToUTCTime(t time.Time) time.Time {
	return time.Date(t.Year(), t.Month(), t.Day(), t.Hour(), t.Minute(), t.Second(), t.Nanosecond(), timeLocationUTC)
}

func TimeToExcelTime(t time.Time) float64 {
	return float64(t.UnixNano())/8.64e13 + 25569.0
>>>>>>> 47e33bbb
}

// DateTimeOptions are additional options for exporting times
type DateTimeOptions struct {
	// Location allows calculating times in other timezones/locations
	Location *time.Location
	// ExcelTimeFormat is the string you want excel to use to format the datetime
	ExcelTimeFormat string
}

var (
	DefaultDateFormat     = builtInNumFmt[14]
	DefaultDateTimeFormat = builtInNumFmt[22]

	DefaultDateOptions = DateTimeOptions{
		Location:        timeLocationUTC,
		ExcelTimeFormat: DefaultDateFormat,
	}

	DefaultDateTimeOptions = DateTimeOptions{
		Location:        timeLocationUTC,
		ExcelTimeFormat: DefaultDateTimeFormat,
	}
)

// SetDate sets the value of a cell to a float.
func (c *Cell) SetDate(t time.Time) {
<<<<<<< HEAD
	c.SetDateWithOptions(t, DefaultDateOptions)
}

func (c *Cell) SetDateTime(t time.Time) {
	c.SetDateWithOptions(t, DefaultDateTimeOptions)
}

// SetDateWithOptions allows for more granular control when exporting dates and times
func (c *Cell) SetDateWithOptions(t time.Time, options DateTimeOptions) {
	_, offset := t.In(options.Location).Zone()
	t = time.Unix(t.Unix()+int64(offset), 0)
	c.SetDateTimeWithFormat(timeToExcelTime(t.In(timeLocationUTC)), options.ExcelTimeFormat)
=======
	c.SetDateTimeWithFormat(float64(int64(TimeToExcelTime(TimeToUTCTime(t)))), builtInNumFmt[14])
}

func (c *Cell) SetDateTime(t time.Time) {
	c.SetDateTimeWithFormat(TimeToExcelTime(TimeToUTCTime(t)), builtInNumFmt[22])
>>>>>>> 47e33bbb
}

func (c *Cell) SetDateTimeWithFormat(n float64, format string) {
	c.Value = strconv.FormatFloat(n, 'f', -1, 64)
	c.NumFmt = format
	c.formula = ""
	c.cellType = CellTypeDate
}

// Float returns the value of cell as a number.
func (c *Cell) Float() (float64, error) {
	f, err := strconv.ParseFloat(c.Value, 64)
	if err != nil {
		return math.NaN(), err
	}
	return f, nil
}

// SetInt64 sets a cell's value to a 64-bit integer.
func (c *Cell) SetInt64(n int64) {
	c.SetValue(n)
}

// Int64 returns the value of cell as 64-bit integer.
func (c *Cell) Int64() (int64, error) {
	f, err := strconv.ParseInt(c.Value, 10, 64)
	if err != nil {
		return -1, err
	}
	return f, nil
}

// SetInt sets a cell's value to an integer.
func (c *Cell) SetInt(n int) {
	c.SetValue(n)
}

// SetInt sets a cell's value to an integer.
func (c *Cell) SetValue(n interface{}) {
	switch t := n.(type) {
	case time.Time:
		c.SetDateTime(n.(time.Time))
		return
	case int, int8, int16, int32, int64, float32, float64:
		c.setGeneral(fmt.Sprintf("%v", n))
	case string:
		c.SetString(t)
	case []byte:
		c.SetString(string(t))
	case nil:
		c.SetString("")
	default:
		c.SetString(fmt.Sprintf("%v", n))
	}
}

// SetInt sets a cell's value to an integer.
func (c *Cell) setGeneral(s string) {
	c.Value = s
	c.NumFmt = builtInNumFmt[builtInNumFmtIndex_GENERAL]
	c.formula = ""
	c.cellType = CellTypeGeneral
}

// Int returns the value of cell as integer.
// Has max 53 bits of precision
// See: float64(int64(math.MaxInt))
func (c *Cell) Int() (int, error) {
	f, err := strconv.ParseFloat(c.Value, 64)
	if err != nil {
		return -1, err
	}
	return int(f), nil
}

// SetBool sets a cell's value to a boolean.
func (c *Cell) SetBool(b bool) {
	if b {
		c.Value = "1"
	} else {
		c.Value = "0"
	}
	c.cellType = CellTypeBool
}

// Bool returns a boolean from a cell's value.
// TODO: Determine if the current return value is
// appropriate for types other than CellTypeBool.
func (c *Cell) Bool() bool {
	// If bool, just return the value.
	if c.cellType == CellTypeBool {
		return c.Value == "1"
	}
	// If numeric, base it on a non-zero.
	if c.cellType == CellTypeNumeric || c.cellType == CellTypeGeneral {
		return c.Value != "0"
	}
	// Return whether there's an empty string.
	return c.Value != ""
}

// SetFormula sets the format string for a cell.
func (c *Cell) SetFormula(formula string) {
	c.formula = formula
	c.cellType = CellTypeFormula
}

// Formula returns the formula string for the cell.
func (c *Cell) Formula() string {
	return c.formula
}

// GetStyle returns the Style associated with a Cell
func (c *Cell) GetStyle() *Style {
	if c.style == nil {
		c.style = NewStyle()
	}
	return c.style
}

// SetStyle sets the style of a cell.
func (c *Cell) SetStyle(style *Style) {
	c.style = style
}

// GetNumberFormat returns the number format string for a cell.
func (c *Cell) GetNumberFormat() string {
	return c.NumFmt
}

func (c *Cell) formatToFloat(format string) (string, error) {
	f, err := strconv.ParseFloat(c.Value, 64)
	if err != nil {
		return c.Value, err
	}
	return fmt.Sprintf(format, f), nil
}

func (c *Cell) formatToInt(format string) (string, error) {
	f, err := strconv.ParseFloat(c.Value, 64)
	if err != nil {
		return c.Value, err
	}
	return fmt.Sprintf(format, int(f)), nil
}

// FormattedValue returns a value, and possibly an error condition
// from a Cell.  If it is possible to apply a format to the cell
// value, it will do so, if not then an error will be returned, along
// with the raw value of the Cell.
func (c *Cell) FormattedValue() (string, error) {
	var numberFormat = c.GetNumberFormat()
	if isTimeFormat(numberFormat) {
		return parseTime(c)
	}
	switch numberFormat {
	case builtInNumFmt[builtInNumFmtIndex_GENERAL], builtInNumFmt[builtInNumFmtIndex_STRING]:
		return c.Value, nil
	case builtInNumFmt[builtInNumFmtIndex_INT], "#,##0":
		return c.formatToInt("%d")
	case builtInNumFmt[builtInNumFmtIndex_FLOAT], "#,##0.00":
		return c.formatToFloat("%.2f")
	case "#,##0 ;(#,##0)", "#,##0 ;[red](#,##0)":
		f, err := strconv.ParseFloat(c.Value, 64)
		if err != nil {
			return c.Value, err
		}
		if f < 0 {
			i := int(math.Abs(f))
			return fmt.Sprintf("(%d)", i), nil
		}
		i := int(f)
		return fmt.Sprintf("%d", i), nil
	case "#,##0.00;(#,##0.00)", "#,##0.00;[red](#,##0.00)":
		f, err := strconv.ParseFloat(c.Value, 64)
		if err != nil {
			return c.Value, err
		}
		if f < 0 {
			return fmt.Sprintf("(%.2f)", f), nil
		}
		return fmt.Sprintf("%.2f", f), nil
	case "0%":
		f, err := strconv.ParseFloat(c.Value, 64)
		if err != nil {
			return c.Value, err
		}
		f = f * 100
		return fmt.Sprintf("%d%%", int(f)), nil
	case "0.00%":
		f, err := strconv.ParseFloat(c.Value, 64)
		if err != nil {
			return c.Value, err
		}
		f = f * 100
		return fmt.Sprintf("%.2f%%", f), nil
	case "0.00e+00", "##0.0e+0":
		return c.formatToFloat("%e")
	}
	return c.Value, nil

}

// parseTime returns a string parsed using time.Time
func parseTime(c *Cell) (string, error) {
	f, err := strconv.ParseFloat(c.Value, 64)
	if err != nil {
		return c.Value, err
	}
	val := TimeFromExcelTime(f, c.date1904)
	format := c.GetNumberFormat()

	// Replace Excel placeholders with Go time placeholders.
	// For example, replace yyyy with 2006. These are in a specific order,
	// due to the fact that m is used in month, minute, and am/pm. It would
	// be easier to fix that with regular expressions, but if it's possible
	// to keep this simple it would be easier to maintain.
	// Full-length month and days (e.g. March, Tuesday) have letters in them that would be replaced
	// by other characters below (such as the 'h' in March, or the 'd' in Tuesday) below.
	// First we convert them to arbitrary characters unused in Excel Date formats, and then at the end,
	// turn them to what they should actually be.
	// Based off: http://www.ozgrid.com/Excel/CustomFormats.htm
	replacements := []struct{ xltime, gotime string }{
		{"yyyy", "2006"},
		{"yy", "06"},
		{"mmmm", "%%%%"},
		{"dddd", "&&&&"},
		{"dd", "02"},
		{"d", "2"},
		{"mmm", "Jan"},
		{"mmss", "0405"},
		{"ss", "05"},
		{"hh", "15"},
		{"h", "3"},
		{"mm:", "04:"},
		{":mm", ":04"},
		{"mm", "01"},
		{"am/pm", "pm"},
		{"m/", "1/"},
		{"%%%%", "January"},
		{"&&&&", "Monday"},
	}
	for _, repl := range replacements {
		format = strings.Replace(format, repl.xltime, repl.gotime, 1)
	}
	// If the hour is optional, strip it out, along with the
	// possible dangling colon that would remain.
	if val.Hour() < 1 {
		format = strings.Replace(format, "]:", "]", 1)
		format = strings.Replace(format, "[3]", "", 1)
		format = strings.Replace(format, "[15]", "", 1)
	} else {
		format = strings.Replace(format, "[3]", "3", 1)
		format = strings.Replace(format, "[15]", "15", 1)
	}
	return val.Format(format), nil
}

// isTimeFormat checks whether an Excel format string represents
// a time.Time.
func isTimeFormat(format string) bool {
	dateParts := []string{
		"yy", "hh", "am", "pm", "ss", "mm", ":",
	}
	for _, part := range dateParts {
		if strings.Contains(format, part) {
			return true
		}
	}
	return false
}<|MERGE_RESOLUTION|>--- conflicted
+++ resolved
@@ -114,17 +114,12 @@
 
 var timeLocationUTC, _ = time.LoadLocation("UTC")
 
-<<<<<<< HEAD
-func timeToExcelTime(t time.Time) float64 {
-	return float64(t.Unix())/86400.0 + 25569.0
-=======
 func TimeToUTCTime(t time.Time) time.Time {
 	return time.Date(t.Year(), t.Month(), t.Day(), t.Hour(), t.Minute(), t.Second(), t.Nanosecond(), timeLocationUTC)
 }
 
 func TimeToExcelTime(t time.Time) float64 {
 	return float64(t.UnixNano())/8.64e13 + 25569.0
->>>>>>> 47e33bbb
 }
 
 // DateTimeOptions are additional options for exporting times
@@ -152,7 +147,6 @@
 
 // SetDate sets the value of a cell to a float.
 func (c *Cell) SetDate(t time.Time) {
-<<<<<<< HEAD
 	c.SetDateWithOptions(t, DefaultDateOptions)
 }
 
@@ -165,13 +159,6 @@
 	_, offset := t.In(options.Location).Zone()
 	t = time.Unix(t.Unix()+int64(offset), 0)
 	c.SetDateTimeWithFormat(timeToExcelTime(t.In(timeLocationUTC)), options.ExcelTimeFormat)
-=======
-	c.SetDateTimeWithFormat(float64(int64(TimeToExcelTime(TimeToUTCTime(t)))), builtInNumFmt[14])
-}
-
-func (c *Cell) SetDateTime(t time.Time) {
-	c.SetDateTimeWithFormat(TimeToExcelTime(TimeToUTCTime(t)), builtInNumFmt[22])
->>>>>>> 47e33bbb
 }
 
 func (c *Cell) SetDateTimeWithFormat(n float64, format string) {
